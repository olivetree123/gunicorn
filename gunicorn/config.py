# -*- coding: utf-8 -
#
# This file is part of gunicorn released under the MIT license.
# See the NOTICE for more information.

# Please remember to run "make -C docs html" after update "desc" attributes.

import copy
import grp
import inspect
try:
    import argparse
except ImportError:  # python 2.6
    from . import argparse_compat as argparse
import os
import pwd
import ssl
import sys
import textwrap

from gunicorn import __version__
from gunicorn import _compat
from gunicorn.errors import ConfigError
from gunicorn import six
from gunicorn import util

KNOWN_SETTINGS = []
PLATFORM = sys.platform


def wrap_method(func):
    def _wrapped(instance, *args, **kwargs):
        return func(*args, **kwargs)
    return _wrapped


def make_settings(ignore=None):
    settings = {}
    ignore = ignore or ()
    for s in KNOWN_SETTINGS:
        setting = s()
        if setting.name in ignore:
            continue
        settings[setting.name] = setting.copy()
    return settings


class Config(object):

    def __init__(self, usage=None, prog=None):
        self.settings = make_settings()
        self.usage = usage
        self.prog = prog or os.path.basename(sys.argv[0])
        self.env_orig = os.environ.copy()

    def __getattr__(self, name):
        if name not in self.settings:
            raise AttributeError("No configuration setting for: %s" % name)
        return self.settings[name].get()

    def __setattr__(self, name, value):
        if name != "settings" and name in self.settings:
            raise AttributeError("Invalid access!")
        super(Config, self).__setattr__(name, value)

    def set(self, name, value):
        if name not in self.settings:
            raise AttributeError("No configuration setting for: %s" % name)
        self.settings[name].set(value)

    def parser(self):
        kwargs = {
            "usage": self.usage,
            "prog": self.prog
        }
        parser = argparse.ArgumentParser(**kwargs)
        parser.add_argument("-v", "--version",
                action="version", default=argparse.SUPPRESS,
                version="%(prog)s (version " + __version__ + ")\n",
                help="show program's version number and exit")
        parser.add_argument("args", nargs="*", help=argparse.SUPPRESS)

        keys = sorted(self.settings, key=self.settings.__getitem__)
        for k in keys:
            self.settings[k].add_option(parser)

        return parser

    @property
    def worker_class_str(self):
        uri = self.settings['worker_class'].get()

        ## are we using a threaded worker?
        is_sync = uri.endswith('SyncWorker') or uri == 'sync'
        if is_sync and self.threads > 1:
            return "threads"
        return uri

    @property
    def worker_class(self):
        uri = self.settings['worker_class'].get()

        ## are we using a threaded worker?
        is_sync = uri.endswith('SyncWorker') or uri == 'sync'
        if is_sync and self.threads > 1:
            uri = "gunicorn.workers.gthread.ThreadWorker"

        worker_class = util.load_class(uri)
        if hasattr(worker_class, "setup"):
            worker_class.setup()
        return worker_class

    @property
    def threads(self):
        return self.settings['threads'].get()

    @property
    def workers(self):
        return self.settings['workers'].get()

    @property
    def address(self):
        s = self.settings['bind'].get()
        return [util.parse_address(_compat.bytes_to_str(bind)) for bind in s]

    @property
    def uid(self):
        return self.settings['user'].get()

    @property
    def gid(self):
        return self.settings['group'].get()

    @property
    def proc_name(self):
        pn = self.settings['proc_name'].get()
        if pn is not None:
            return pn
        else:
            return self.settings['default_proc_name'].get()

    @property
    def logger_class(self):
        uri = self.settings['logger_class'].get()
        if uri == "simple":
            # support the default
            uri = "gunicorn.glogging.Logger"

        # if statsd is on, automagically switch to the statsd logger
        if 'statsd_host' in self.settings and self.settings['statsd_host'].value is not None:
            logger_class = util.load_class("gunicorn.instrument.statsd.Statsd",
                section="gunicorn.loggers")
        else:
            logger_class = util.load_class(uri,
                default="gunicorn.glogging.Logger",
                section="gunicorn.loggers")

        if hasattr(logger_class, "install"):
            logger_class.install()
        return logger_class

    @property
    def is_ssl(self):
        return self.certfile or self.keyfile

    @property
    def ssl_options(self):
        opts = {}
        for name, value in self.settings.items():
            if value.section == 'SSL':
                opts[name] = value.get()
        return opts

    @property
    def env(self):
        raw_env = self.settings['raw_env'].get()
        env = {}

        if not raw_env:
            return env

        for e in raw_env:
            s = _compat.bytes_to_str(e)
            try:
                k, v = s.split('=', 1)
            except ValueError:
                raise RuntimeError("environment setting %r invalid" % s)

            env[k] = v

        return env


class SettingMeta(type):
    def __new__(cls, name, bases, attrs):
        super_new = super(SettingMeta, cls).__new__
        parents = [b for b in bases if isinstance(b, SettingMeta)]
        if not parents:
            return super_new(cls, name, bases, attrs)

        attrs["order"] = len(KNOWN_SETTINGS)
        attrs["validator"] = wrap_method(attrs["validator"])

        new_class = super_new(cls, name, bases, attrs)
        new_class.fmt_desc(attrs.get("desc", ""))
        KNOWN_SETTINGS.append(new_class)
        return new_class

    def fmt_desc(cls, desc):
        desc = textwrap.dedent(desc).strip()
        setattr(cls, "desc", desc)
        setattr(cls, "short", desc.splitlines()[0])


class Setting(object):
    name = None
    value = None
    section = None
    cli = None
    validator = None
    type = None
    meta = None
    action = None
    default = None
    short = None
    desc = None
    nargs = None
    const = None

    def __init__(self):
        if self.default is not None:
            self.set(self.default)

    def add_option(self, parser):
        if not self.cli:
            return
        args = tuple(self.cli)

        help_txt = "%s [%s]" % (self.short, self.default)
        help_txt = help_txt.replace("%", "%%")

        kwargs = {
            "dest": self.name,
            "action": self.action or "store",
            "type": self.type or str,
            "default": None,
            "help": help_txt
        }

        if self.meta is not None:
            kwargs['metavar'] = self.meta

        if kwargs["action"] != "store":
            kwargs.pop("type")

        if self.nargs is not None:
            kwargs["nargs"] = self.nargs

        if self.const is not None:
            kwargs["const"] = self.const

        parser.add_argument(*args, **kwargs)

    def copy(self):
        return copy.copy(self)

    def get(self):
        return self.value

    def set(self, val):
        if not six.callable(self.validator):
            raise TypeError('Invalid validator: %s' % self.name)
        self.value = self.validator(val)

    def __lt__(self, other):
        return (self.section == other.section and
                self.order < other.order)
    __cmp__ = __lt__

Setting = SettingMeta('Setting', (Setting,), {})


def validate_bool(val):
    if val is None:
        return

    if isinstance(val, bool):
        return val
    if not isinstance(val, six.string_types):
        raise TypeError("Invalid type for casting: %s" % val)
    if val.lower().strip() == "true":
        return True
    elif val.lower().strip() == "false":
        return False
    else:
        raise ValueError("Invalid boolean: %s" % val)


def validate_dict(val):
    if not isinstance(val, dict):
        raise TypeError("Value is not a dictionary: %s " % val)
    return val


def validate_pos_int(val):
    if not isinstance(val, six.integer_types):
        val = int(val, 0)
    else:
        # Booleans are ints!
        val = int(val)
    if val < 0:
        raise ValueError("Value must be positive: %s" % val)
    return val


def validate_string(val):
    if val is None:
        return None
    if not isinstance(val, six.string_types):
        raise TypeError("Not a string: %s" % val)
    return val.strip()


def validate_list_string(val):
    if not val:
        return []

    # legacy syntax
    if isinstance(val, six.string_types):
        val = [val]

    return [validate_string(v) for v in val]


def validate_string_to_list(val):
    val = validate_string(val)

    if not val:
        return []

    return [v.strip() for v in val.split(",") if v]


def validate_class(val):
    if inspect.isfunction(val) or inspect.ismethod(val):
        val = val()
    if inspect.isclass(val):
        return val
    return validate_string(val)


def validate_callable(arity):
    def _validate_callable(val):
        if isinstance(val, six.string_types):
            try:
                mod_name, obj_name = val.rsplit(".", 1)
            except ValueError:
                raise TypeError("Value '%s' is not import string. "
                                "Format: module[.submodules...].object" % val)
            try:
                mod = __import__(mod_name, fromlist=[obj_name])
                val = getattr(mod, obj_name)
            except ImportError as e:
                raise TypeError(str(e))
            except AttributeError:
                raise TypeError("Can not load '%s' from '%s'"
                    "" % (obj_name, mod_name))
        if not six.callable(val):
            raise TypeError("Value is not six.callable: %s" % val)
        if arity != -1 and arity != len(inspect.getargspec(val)[0]):
            raise TypeError("Value must have an arity of: %s" % arity)
        return val
    return _validate_callable


def validate_user(val):
    if val is None:
        return os.geteuid()
    if isinstance(val, int):
        return val
    elif val.isdigit():
        return int(val)
    else:
        try:
            return pwd.getpwnam(val).pw_uid
        except KeyError:
            raise ConfigError("No such user: '%s'" % val)


def validate_group(val):
    if val is None:
        return os.getegid()

    if isinstance(val, int):
        return val
    elif val.isdigit():
        return int(val)
    else:
        try:
            return grp.getgrnam(val).gr_gid
        except KeyError:
            raise ConfigError("No such group: '%s'" % val)


def validate_post_request(val):
    val = validate_callable(-1)(val)

    largs = len(inspect.getargspec(val)[0])
    if largs == 4:
        return val
    elif largs == 3:
        return lambda worker, req, env, _r: val(worker, req, env)
    elif largs == 2:
        return lambda worker, req, _e, _r: val(worker, req)
    else:
        raise TypeError("Value must have an arity of: 4")


def validate_chdir(val):
    # valid if the value is a string
    val = validate_string(val)

    # transform relative paths
    path = os.path.abspath(os.path.normpath(os.path.join(util.getcwd(), val)))

    # test if the path exists
    if not os.path.exists(path):
        raise ConfigError("can't chdir to %r" % val)

    return path


def validate_file(val):
    if val is None:
        return None

    # valid if the value is a string
    val = validate_string(val)

    # transform relative paths
    path = os.path.abspath(os.path.normpath(os.path.join(util.getcwd(), val)))

    # test if the path exists
    if not os.path.exists(path):
        raise ConfigError("%r not found" % val)

    return path

def validate_hostport(val):
    val = validate_string(val)
    if val is None:
        return None
    elements = val.split(":")
    if len(elements) == 2:
        return (elements[0], int(elements[1]))
    else:
        raise TypeError("Value must consist of: hostname:port")

def get_default_config_file():
    config_path = os.path.join(os.path.abspath(os.getcwd()),
            'gunicorn.conf.py')
    if os.path.exists(config_path):
        return config_path
    return None


class ConfigFile(Setting):
    name = "config"
    section = "Config File"
    cli = ["-c", "--config"]
    meta = "CONFIG"
    validator = validate_string
    default = None
    desc = """\
        The Gunicorn config file.

        A string of the form ``PATH``, ``file:PATH``, or ``python:MODULE_NAME``.

        Only has an effect when specified on the command line or as part of an
        application specific configuration.

        .. versionchanged:: 19.4
           Loading the config from a Python module requires the ``python:``
           prefix.
        """

class Bind(Setting):
    name = "bind"
    action = "append"
    section = "Server Socket"
    cli = ["-b", "--bind"]
    meta = "ADDRESS"
    validator = validate_list_string

    if 'PORT' in os.environ:
        default = ['0.0.0.0:{0}'.format(os.environ.get('PORT'))]
    else:
        default = ['127.0.0.1:8000']

    desc = """\
        The socket to bind.

        A string of the form: ``HOST``, ``HOST:PORT``, ``unix:PATH``. An IP is
        a valid ``HOST``.

        Multiple addresses can be bound. ex.::

            $ gunicorn -b 127.0.0.1:8000 -b [::1]:8000 test:app

        will bind the `test:app` application on localhost both on ipv6
        and ipv4 interfaces.
        """


class Backlog(Setting):
    name = "backlog"
    section = "Server Socket"
    cli = ["--backlog"]
    meta = "INT"
    validator = validate_pos_int
    type = int
    default = 2048
    desc = """\
        The maximum number of pending connections.

        This refers to the number of clients that can be waiting to be served.
        Exceeding this number results in the client getting an error when
        attempting to connect. It should only affect servers under significant
        load.

        Must be a positive integer. Generally set in the 64-2048 range.
        """


class Workers(Setting):
    name = "workers"
    section = "Worker Processes"
    cli = ["-w", "--workers"]
    meta = "INT"
    validator = validate_pos_int
    type = int
    default = int(os.environ.get("WEB_CONCURRENCY", 1))
    desc = """\
        The number of worker processes for handling requests.

        A positive integer generally in the ``2-4 x $(NUM_CORES)`` range.
        You'll want to vary this a bit to find the best for your particular
        application's work load.

        By default, the value of the ``WEB_CONCURRENCY`` environment variable.
        If it is not defined, the default is ``1``.
        """


class WorkerClass(Setting):
    name = "worker_class"
    section = "Worker Processes"
    cli = ["-k", "--worker-class"]
    meta = "STRING"
    validator = validate_class
    default = "sync"
    desc = """\
        The type of workers to use.

        The default class (``sync``) should handle most "normal" types of
        workloads. You'll want to read :doc:`design` for information on when
        you might want to choose one of the other worker classes.

        A string referring to one of the following bundled classes:

        * ``sync``
        * ``eventlet`` - Requires eventlet >= 0.9.7
        * ``gevent``   - Requires gevent >= 0.13
        * ``tornado``  - Requires tornado >= 0.2

        Optionally, you can provide your own worker by giving Gunicorn a
        Python path to a subclass of ``gunicorn.workers.base.Worker``.
        This alternative syntax will load the gevent class:
        ``gunicorn.workers.ggevent.GeventWorker``. Alternatively, the syntax
        can also load the gevent class with ``egg:gunicorn#gevent``.
        """

class WorkerThreads(Setting):
    name = "threads"
    section = "Worker Processes"
    cli = ["--threads"]
    meta = "INT"
    validator = validate_pos_int
    type = int
    default = 1
    desc = """\
        The number of worker threads for handling requests.

        Run each worker with the specified number of threads.

        A positive integer generally in the ``2-4 x $(NUM_CORES)`` range.
        You'll want to vary this a bit to find the best for your particular
        application's work load.

        If it is not defined, the default is 1.
        """


class WorkerConnections(Setting):
    name = "worker_connections"
    section = "Worker Processes"
    cli = ["--worker-connections"]
    meta = "INT"
    validator = validate_pos_int
    type = int
    default = 1000
    desc = """\
        The maximum number of simultaneous clients.

        This setting only affects the Eventlet and Gevent worker types.
        """


class MaxRequests(Setting):
    name = "max_requests"
    section = "Worker Processes"
    cli = ["--max-requests"]
    meta = "INT"
    validator = validate_pos_int
    type = int
    default = 0
    desc = """\
        The maximum number of requests a worker will process before restarting.

        Any value greater than zero will limit the number of requests a work
        will process before automatically restarting. This is a simple method
        to help limit the damage of memory leaks.

        If this is set to zero (the default) then the automatic worker
        restarts are disabled.
        """


class MaxRequestsJitter(Setting):
    name = "max_requests_jitter"
    section = "Worker Processes"
    cli = ["--max-requests-jitter"]
    meta = "INT"
    validator = validate_pos_int
    type = int
    default = 0
    desc = """\
        The maximum jitter to add to the *max_requests* setting.

        The jitter causes the restart per worker to be randomized by
        ``randint(0, max_requests_jitter)``. This is intended to stagger worker
        restarts to avoid all workers restarting at the same time.

        .. versionadded:: 19.2
        """


class Timeout(Setting):
    name = "timeout"
    section = "Worker Processes"
    cli = ["-t", "--timeout"]
    meta = "INT"
    validator = validate_pos_int
    type = int
    default = 30
    desc = """\
        Workers silent for more than this many seconds are killed and restarted.

        Generally set to thirty seconds. Only set this noticeably higher if
        you're sure of the repercussions for sync workers. For the non sync
        workers it just means that the worker process is still communicating and
        is not tied to the length of time required to handle a single request.
        """


class GracefulTimeout(Setting):
    name = "graceful_timeout"
    section = "Worker Processes"
    cli = ["--graceful-timeout"]
    meta = "INT"
    validator = validate_pos_int
    type = int
    default = 30
    desc = """\
        Timeout for graceful workers restart.

        After receiving a restart signal, workers have this much time to finish
        serving requests. Workers still alive after the timeout (starting from
        the receipt of the restart signal) are force killed.
        """


class Keepalive(Setting):
    name = "keepalive"
    section = "Worker Processes"
    cli = ["--keep-alive"]
    meta = "INT"
    validator = validate_pos_int
    type = int
    default = 2
    desc = """\
        The number of seconds to wait for requests on a Keep-Alive connection.

        Generally set in the 1-5 seconds range.
        """


class LimitRequestLine(Setting):
    name = "limit_request_line"
    section = "Security"
    cli = ["--limit-request-line"]
    meta = "INT"
    validator = validate_pos_int
    type = int
    default = 4094
    desc = """\
        The maximum size of HTTP request line in bytes.

        This parameter is used to limit the allowed size of a client's
        HTTP request-line. Since the request-line consists of the HTTP
        method, URI, and protocol version, this directive places a
        restriction on the length of a request-URI allowed for a request
        on the server. A server needs this value to be large enough to
        hold any of its resource names, including any information that
        might be passed in the query part of a GET request. Value is a number
        from 0 (unlimited) to 8190.

        This parameter can be used to prevent any DDOS attack.
        """


class LimitRequestFields(Setting):
    name = "limit_request_fields"
    section = "Security"
    cli = ["--limit-request-fields"]
    meta = "INT"
    validator = validate_pos_int
    type = int
    default = 100
    desc = """\
        Limit the number of HTTP headers fields in a request.

        This parameter is used to limit the number of headers in a request to
        prevent DDOS attack. Used with the *limit_request_field_size* it allows
        more safety. By default this value is 100 and can't be larger than
        32768.
        """


class LimitRequestFieldSize(Setting):
    name = "limit_request_field_size"
    section = "Security"
    cli = ["--limit-request-field_size"]
    meta = "INT"
    validator = validate_pos_int
    type = int
    default = 8190
    desc = """\
        Limit the allowed size of an HTTP request header field.

        Value is a number from 0 (unlimited) to 8190. to set the limit
        on the allowed size of an HTTP request header field.
        """


class Reload(Setting):
    name = "reload"
    section = 'Debugging'
    cli = ['--reload']
    validator = validate_bool
    action = 'store_true'
    default = False
    desc = '''\
        Restart workers when code changes.

        This setting is intended for development. It will cause workers to be
        restarted whenever application code changes.

        The reloader is incompatible with application preloading. When using a
        paste configuration be sure that the server block does not import any
        application code or the reload will not work as designed.
        '''


class Spew(Setting):
    name = "spew"
    section = "Debugging"
    cli = ["--spew"]
    validator = validate_bool
    action = "store_true"
    default = False
    desc = """\
        Install a trace function that spews every line executed by the server.

        This is the nuclear option.
        """


class ConfigCheck(Setting):
    name = "check_config"
    section = "Debugging"
    cli = ["--check-config", ]
    validator = validate_bool
    action = "store_true"
    default = False
    desc = """\
        Check the configuration.
        """


class PreloadApp(Setting):
    name = "preload_app"
    section = "Server Mechanics"
    cli = ["--preload"]
    validator = validate_bool
    action = "store_true"
    default = False
    desc = """\
        Load application code before the worker processes are forked.

        By preloading an application you can save some RAM resources as well as
        speed up server boot times. Although, if you defer application loading
        to each worker process, you can reload your application code easily by
        restarting workers.
        """


class Sendfile(Setting):
    name = "sendfile"
    section = "Server Mechanics"
    cli = ["--no-sendfile"]
    validator = validate_bool
    action = "store_const"
    const = False
    desc = """\
        Disables the use of ``sendfile()``.

        .. versionadded:: 19.2
        .. versionchanged:: 19.4
           Swapped ``--sendfile`` with ``--no-sendfile`` to actually allow
           disabling.
        """


class Chdir(Setting):
    name = "chdir"
    section = "Server Mechanics"
    cli = ["--chdir"]
    validator = validate_chdir
    default = util.getcwd()
    desc = """\
        Chdir to specified directory before apps loading.
        """


class Daemon(Setting):
    name = "daemon"
    section = "Server Mechanics"
    cli = ["-D", "--daemon"]
    validator = validate_bool
    action = "store_true"
    default = False
    desc = """\
        Daemonize the Gunicorn process.

        Detaches the server from the controlling terminal and enters the
        background.
        """

class Env(Setting):
    name = "raw_env"
    action = "append"
    section = "Server Mechanics"
    cli = ["-e", "--env"]
    meta = "ENV"
    validator = validate_list_string
    default = []

    desc = """\
        Set environment variable (key=value).

        Pass variables to the execution environment. Ex.::

            $ gunicorn -b 127.0.0.1:8000 --env FOO=1 test:app

        and test for the foo variable environment in your application.
        """


class Pidfile(Setting):
    name = "pidfile"
    section = "Server Mechanics"
    cli = ["-p", "--pid"]
    meta = "FILE"
    validator = validate_string
    default = None
    desc = """\
        A filename to use for the PID file.

        If not set, no PID file will be written.
        """

class WorkerTmpDir(Setting):
    name = "worker_tmp_dir"
    section = "Server Mechanics"
    cli = ["--worker-tmp-dir"]
    meta = "DIR"
    validator = validate_string
    default = None
    desc = """\
        A directory to use for the worker heartbeat temporary file.

        If not set, the default temporary directory will be used.
        """

class User(Setting):
    name = "user"
    section = "Server Mechanics"
    cli = ["-u", "--user"]
    meta = "USER"
    validator = validate_user
    default = os.geteuid()
    desc = """\
        Switch worker processes to run as this user.

        A valid user id (as an integer) or the name of a user that can be
        retrieved with a call to ``pwd.getpwnam(value)`` or ``None`` to not
        change the worker process user.
        """


class Group(Setting):
    name = "group"
    section = "Server Mechanics"
    cli = ["-g", "--group"]
    meta = "GROUP"
    validator = validate_group
    default = os.getegid()
    desc = """\
        Switch worker process to run as this group.

        A valid group id (as an integer) or the name of a user that can be
        retrieved with a call to ``pwd.getgrnam(value)`` or ``None`` to not
        change the worker processes group.
        """


class Umask(Setting):
    name = "umask"
    section = "Server Mechanics"
    cli = ["-m", "--umask"]
    meta = "INT"
    validator = validate_pos_int
    type = int
    default = 0
    desc = """\
        A bit mask for the file mode on files written by Gunicorn.

        Note that this affects unix socket permissions.

        A valid value for the ``os.umask(mode)`` call or a string compatible
        with ``int(value, 0)`` (``0`` means Python guesses the base, so values
        like ``0``, ``0xFF``, ``0022`` are valid for decimal, hex, and octal
        representations)
        """


class TmpUploadDir(Setting):
    name = "tmp_upload_dir"
    section = "Server Mechanics"
    meta = "DIR"
    validator = validate_string
    default = None
    desc = """\
        Directory to store temporary request data as they are read.

        This may disappear in the near future.

        This path should be writable by the process permissions set for Gunicorn
        workers. If not specified, Gunicorn will choose a system generated
        temporary directory.
        """


class SecureSchemeHeader(Setting):
    name = "secure_scheme_headers"
    section = "Server Mechanics"
    validator = validate_dict
    default = {
        "X-FORWARDED-PROTOCOL": "ssl",
        "X-FORWARDED-PROTO": "https",
        "X-FORWARDED-SSL": "on"
    }
    desc = """\

        A dictionary containing headers and values that the front-end proxy
        uses to indicate HTTPS requests. These tell Gunicorn to set
        ``wsgi.url_scheme`` to ``https``, so your application can tell that the
        request is secure.

        The dictionary should map upper-case header names to exact string
        values. The value comparisons are case-sensitive, unlike the header
        names, so make sure they're exactly what your front-end proxy sends
        when handling HTTPS requests.

        It is important that your front-end proxy configuration ensures that
        the headers defined here can not be passed directly from the client.
        """


class ForwardedAllowIPS(Setting):
    name = "forwarded_allow_ips"
    section = "Server Mechanics"
    cli = ["--forwarded-allow-ips"]
    meta = "STRING"
    validator = validate_string_to_list
    default = os.environ.get("FORWARDED_ALLOW_IPS", "127.0.0.1")
    desc = """\
        Front-end's IPs from which allowed to handle set secure headers.
        (comma separate).

        Set to ``*`` to disable checking of Front-end IPs (useful for setups
        where you don't know in advance the IP address of Front-end, but
        you still trust the environment).
<<<<<<< HEAD

        By default, the value of the ``FORWARDED_ALLOW_IPS`` environment
        variable. If it is not defined, the default is ``"127.0.0.1"``.
=======
>>>>>>> e59f7ad0
        """


class AccessLog(Setting):
    name = "accesslog"
    section = "Logging"
    cli = ["--access-logfile"]
    meta = "FILE"
    validator = validate_string
    default = None
    desc = """\
        The Access log file to write to.

        ``'-'`` means log to stderr.
        """


class AccessLogFormat(Setting):
    name = "access_log_format"
    section = "Logging"
    cli = ["--access-logformat"]
    meta = "STRING"
    validator = validate_string
    default = '%(h)s %(l)s %(u)s %(t)s "%(r)s" %(s)s %(b)s "%(f)s" "%(a)s"'
    desc = """\
        The access log format.

        ==========  ===========
        Identifier  Description
        ==========  ===========
        h           remote address
        l           ``'-'``
        u           user name
        t           date of the request
        r           status line (e.g. ``GET / HTTP/1.1``)
        m           request method
        U           URL path without query string
        q           query string
        H           protocol
        s           status
        B           response length
        b           response length or ``'-'`` (CLF format)
        f           referer
        a           user agent
        T           request time in seconds
        D           request time in microseconds
        L           request time in decimal seconds
        p           process ID
        {Header}i   request header
        {Header}o   response header
        ==========  ===========
        """


class ErrorLog(Setting):
    name = "errorlog"
    section = "Logging"
    cli = ["--error-logfile", "--log-file"]
    meta = "FILE"
    validator = validate_string
    default = '-'
    desc = """\
        The Error log file to write to.

        Using ``'-'`` for FILE makes gunicorn log to stderr.

        .. versionchanged:: 19.2
           Log to stderr by default.

        """


class Loglevel(Setting):
    name = "loglevel"
    section = "Logging"
    cli = ["--log-level"]
    meta = "LEVEL"
    validator = validate_string
    default = "info"
    desc = """\
        The granularity of Error log outputs.

        Valid level names are:

        * debug
        * info
        * warning
        * error
        * critical
        """


class LoggerClass(Setting):
    name = "logger_class"
    section = "Logging"
    cli = ["--logger-class"]
    meta = "STRING"
    validator = validate_class
    default = "gunicorn.glogging.Logger"
    desc = """\
        The logger you want to use to log events in Gunicorn.

        The default class (``gunicorn.glogging.Logger``) handle most of
        normal usages in logging. It provides error and access logging.

        You can provide your own worker by giving Gunicorn a
        Python path to a subclass like ``gunicorn.glogging.Logger``.
        Alternatively the syntax can also load the Logger class
        with ``egg:gunicorn#simple``.
        """


class LogConfig(Setting):
    name = "logconfig"
    section = "Logging"
    cli = ["--log-config"]
    meta = "FILE"
    validator = validate_string
    default = None
    desc = """\
    The log config file to use.
    Gunicorn uses the standard Python logging module's Configuration
    file format.
    """


class SyslogTo(Setting):
    name = "syslog_addr"
    section = "Logging"
    cli = ["--log-syslog-to"]
    meta = "SYSLOG_ADDR"
    validator = validate_string

    if PLATFORM == "darwin":
        default = "unix:///var/run/syslog"
    elif PLATFORM in ('freebsd', 'dragonfly', ):
        default = "unix:///var/run/log"
    elif PLATFORM == "openbsd":
        default = "unix:///dev/log"
    else:
        default = "udp://localhost:514"

    desc = """\
    Address to send syslog messages.

    Address is a string of the form:

    * ``unix://PATH#TYPE`` : for unix domain socket. ``TYPE`` can be ``stream``
      for the stream driver or ``dgram`` for the dgram driver.
      ``stream`` is the default.
    * ``udp://HOST:PORT`` : for UDP sockets
    * ``tcp://HOST:PORT`` : for TCP sockets

    """


class Syslog(Setting):
    name = "syslog"
    section = "Logging"
    cli = ["--log-syslog"]
    validator = validate_bool
    action = 'store_true'
    default = False
    desc = """\
    Send *Gunicorn* logs to syslog.
    """


class SyslogPrefix(Setting):
    name = "syslog_prefix"
    section = "Logging"
    cli = ["--log-syslog-prefix"]
    meta = "SYSLOG_PREFIX"
    validator = validate_string
    default = None
    desc = """\
    Makes Gunicorn use the parameter as program-name in the syslog entries.

    All entries will be prefixed by ``gunicorn.<prefix>``. By default the
    program name is the name of the process.
    """


class SyslogFacility(Setting):
    name = "syslog_facility"
    section = "Logging"
    cli = ["--log-syslog-facility"]
    meta = "SYSLOG_FACILITY"
    validator = validate_string
    default = "user"
    desc = """\
    Syslog facility name
    """


class EnableStdioInheritance(Setting):
    name = "enable_stdio_inheritance"
    section = "Logging"
    cli = ["-R", "--enable-stdio-inheritance"]
    validator = validate_bool
    default = False
    action = "store_true"
    desc = """\
    Enable stdio inheritance.

    Enable inheritance for stdio file descriptors in daemon mode.

    Note: To disable the Python stdout buffering, you can to set the user
    environment variable ``PYTHONUNBUFFERED`` .
    """


# statsD monitoring
class StatsdHost(Setting):
    name = "statsd_host"
    section = "Logging"
    cli = ["--statsd-host"]
    meta = "STATSD_ADDR"
    default = None
    validator = validate_hostport
    desc = """\
    ``host:port`` of the statsd server to log to.

    .. versionadded:: 19.1
    """

class StatsdPrefix(Setting):
    name = "statsd_prefix"
    section = "Logging"
    cli = ["--statsd-prefix"]
    meta = "STATSD_PREFIX"
    default = ""
    validator = validate_string
    desc = """\
    Prefix to use when emitting statsd metrics (a trailing ``.`` is added,
    if not provided).

    .. versionadded:: 19.2
    """


class Procname(Setting):
    name = "proc_name"
    section = "Process Naming"
    cli = ["-n", "--name"]
    meta = "STRING"
    validator = validate_string
    default = None
    desc = """\
        A base to use with setproctitle for process naming.

        This affects things like ``ps`` and ``top``. If you're going to be
        running more than one instance of Gunicorn you'll probably want to set a
        name to tell them apart. This requires that you install the setproctitle
        module.

        If not set, the *default_proc_name* setting will be used.
        """


class DefaultProcName(Setting):
    name = "default_proc_name"
    section = "Process Naming"
    validator = validate_string
    default = "gunicorn"
    desc = """\
        Internal setting that is adjusted for each type of application.
        """


class DjangoSettings(Setting):
    name = "django_settings"
    section = "Django"
    cli = ["--settings"]
    meta = "STRING"
    validator = validate_string
    default = None
    desc = """\
        The Python path to a Django settings module. (deprecated)

        e.g. ``myproject.settings.main``. If this isn't provided, the
        ``DJANGO_SETTINGS_MODULE`` environment variable will be used.

        **DEPRECATED**: use the ``--env`` argument instead.
        """


class PythonPath(Setting):
    name = "pythonpath"
    section = "Server Mechanics"
    cli = ["--pythonpath"]
    meta = "STRING"
    validator = validate_string
    default = None
    desc = """\
        A comma-separated list of directories to add to the Python path.

        e.g.
        ``'/home/djangoprojects/myproject,/home/python/mylibrary'``.
        """


class Paste(Setting):
    name = "paste"
    section = "Server Mechanics"
    cli = ["--paste", "--paster"]
    meta = "STRING"
    validator = validate_string
    default = None
    desc = """\
        Load a PasteDeploy config file. The argument may contain a ``#``
        symbol followed by the name of an app section from the config file,
        e.g. ``production.ini#admin``.

        At this time, using alternate server blocks is not supported. Use the
        command line arguments to control server configuration instead.
        """


class OnStarting(Setting):
    name = "on_starting"
    section = "Server Hooks"
    validator = validate_callable(1)
    type = six.callable

    def on_starting(server):
        pass
    default = staticmethod(on_starting)
    desc = """\
        Called just before the master process is initialized.

        The callable needs to accept a single instance variable for the Arbiter.
        """


class OnReload(Setting):
    name = "on_reload"
    section = "Server Hooks"
    validator = validate_callable(1)
    type = six.callable

    def on_reload(server):
        pass
    default = staticmethod(on_reload)
    desc = """\
        Called to recycle workers during a reload via SIGHUP.

        The callable needs to accept a single instance variable for the Arbiter.
        """


class WhenReady(Setting):
    name = "when_ready"
    section = "Server Hooks"
    validator = validate_callable(1)
    type = six.callable

    def when_ready(server):
        pass
    default = staticmethod(when_ready)
    desc = """\
        Called just after the server is started.

        The callable needs to accept a single instance variable for the Arbiter.
        """


class Prefork(Setting):
    name = "pre_fork"
    section = "Server Hooks"
    validator = validate_callable(2)
    type = six.callable

    def pre_fork(server, worker):
        pass
    default = staticmethod(pre_fork)
    desc = """\
        Called just before a worker is forked.

        The callable needs to accept two instance variables for the Arbiter and
        new Worker.
        """


class Postfork(Setting):
    name = "post_fork"
    section = "Server Hooks"
    validator = validate_callable(2)
    type = six.callable

    def post_fork(server, worker):
        pass
    default = staticmethod(post_fork)
    desc = """\
        Called just after a worker has been forked.

        The callable needs to accept two instance variables for the Arbiter and
        new Worker.
        """


class PostWorkerInit(Setting):
    name = "post_worker_init"
    section = "Server Hooks"
    validator = validate_callable(1)
    type = six.callable

    def post_worker_init(worker):
        pass

    default = staticmethod(post_worker_init)
    desc = """\
        Called just after a worker has initialized the application.

        The callable needs to accept one instance variable for the initialized
        Worker.
        """

class WorkerInt(Setting):
    name = "worker_int"
    section = "Server Hooks"
    validator = validate_callable(1)
    type = six.callable

    def worker_int(worker):
        pass

    default = staticmethod(worker_int)
    desc = """\
        Called just after a worker exited on SIGINT or SIGQUIT.

        The callable needs to accept one instance variable for the initialized
        Worker.
        """


class WorkerAbort(Setting):
    name = "worker_abort"
    section = "Server Hooks"
    validator = validate_callable(1)
    type = six.callable

    def worker_abort(worker):
        pass

    default = staticmethod(worker_abort)
    desc = """\
        Called when a worker received the SIGABRT signal.

        This call generally happens on timeout.

        The callable needs to accept one instance variable for the initialized
        Worker.
        """


class PreExec(Setting):
    name = "pre_exec"
    section = "Server Hooks"
    validator = validate_callable(1)
    type = six.callable

    def pre_exec(server):
        pass
    default = staticmethod(pre_exec)
    desc = """\
        Called just before a new master process is forked.

        The callable needs to accept a single instance variable for the Arbiter.
        """


class PreRequest(Setting):
    name = "pre_request"
    section = "Server Hooks"
    validator = validate_callable(2)
    type = six.callable

    def pre_request(worker, req):
        worker.log.debug("%s %s" % (req.method, req.path))
    default = staticmethod(pre_request)
    desc = """\
        Called just before a worker processes the request.

        The callable needs to accept two instance variables for the Worker and
        the Request.
        """


class PostRequest(Setting):
    name = "post_request"
    section = "Server Hooks"
    validator = validate_post_request
    type = six.callable

    def post_request(worker, req, environ, resp):
        pass
    default = staticmethod(post_request)
    desc = """\
        Called after a worker processes the request.

        The callable needs to accept two instance variables for the Worker and
        the Request.
        """


class WorkerExit(Setting):
    name = "worker_exit"
    section = "Server Hooks"
    validator = validate_callable(2)
    type = six.callable

    def worker_exit(server, worker):
        pass
    default = staticmethod(worker_exit)
    desc = """\
        Called just after a worker has been exited.

        The callable needs to accept two instance variables for the Arbiter and
        the just-exited Worker.
        """


class NumWorkersChanged(Setting):
    name = "nworkers_changed"
    section = "Server Hooks"
    validator = validate_callable(3)
    type = six.callable

    def nworkers_changed(server, new_value, old_value):
        pass
    default = staticmethod(nworkers_changed)
    desc = """\
        Called just after *num_workers* has been changed.

        The callable needs to accept an instance variable of the Arbiter and
        two integers of number of workers after and before change.

        If the number of workers is set for the first time, *old_value* would
        be ``None``.
        """

class OnExit(Setting):
    name = "on_exit"
    section = "Server Hooks"
    validator = validate_callable(1)

    def on_exit(server):
        pass

    default = staticmethod(on_exit)
    desc = """\
        Called just before exiting Gunicorn.

        The callable needs to accept a single instance variable for the Arbiter.
        """


class ProxyProtocol(Setting):
    name = "proxy_protocol"
    section = "Server Mechanics"
    cli = ["--proxy-protocol"]
    validator = validate_bool
    default = False
    action = "store_true"
    desc = """\
        Enable detect PROXY protocol (PROXY mode).

        Allow using HTTP and Proxy together. It may be useful for work with
        stunnel as HTTPS frontend and Gunicorn as HTTP server.

        PROXY protocol: http://haproxy.1wt.eu/download/1.5/doc/proxy-protocol.txt

        Example for stunnel config::

            [https]
            protocol = proxy
            accept  = 443
            connect = 80
            cert = /etc/ssl/certs/stunnel.pem
            key = /etc/ssl/certs/stunnel.key
        """


class ProxyAllowFrom(Setting):
    name = "proxy_allow_ips"
    section = "Server Mechanics"
    cli = ["--proxy-allow-from"]
    validator = validate_string_to_list
    default = "127.0.0.1"
    desc = """\
        Front-end's IPs from which allowed accept proxy requests (comma separate).

        Set to ``*`` to disable checking of Front-end IPs (useful for setups
        where you don't know in advance the IP address of Front-end, but
        you still trust the environment)
        """


class KeyFile(Setting):
    name = "keyfile"
    section = "SSL"
    cli = ["--keyfile"]
    meta = "FILE"
    validator = validate_string
    default = None
    desc = """\
    SSL key file
    """


class CertFile(Setting):
    name = "certfile"
    section = "SSL"
    cli = ["--certfile"]
    meta = "FILE"
    validator = validate_string
    default = None
    desc = """\
    SSL certificate file
    """

class SSLVersion(Setting):
    name = "ssl_version"
    section = "SSL"
    cli = ["--ssl-version"]
    validator = validate_pos_int
    default = ssl.PROTOCOL_TLSv1
    desc = """\
    SSL version to use (see stdlib ssl module's)
    """

class CertReqs(Setting):
    name = "cert_reqs"
    section = "SSL"
    cli = ["--cert-reqs"]
    validator = validate_pos_int
    default = ssl.CERT_NONE
    desc = """\
    Whether client certificate is required (see stdlib ssl module's)
    """

class CACerts(Setting):
    name = "ca_certs"
    section = "SSL"
    cli = ["--ca-certs"]
    meta = "FILE"
    validator = validate_string
    default = None
    desc = """\
    CA certificates file
    """

class SuppressRaggedEOFs(Setting):
    name = "suppress_ragged_eofs"
    section = "SSL"
    cli = ["--suppress-ragged-eofs"]
    action = "store_true"
    default = True
    validator = validate_bool
    desc = """\
    Suppress ragged EOFs (see stdlib ssl module's)
    """

class DoHandshakeOnConnect(Setting):
    name = "do_handshake_on_connect"
    section = "SSL"
    cli = ["--do-handshake-on-connect"]
    validator = validate_bool
    action = "store_true"
    default = False
    desc = """\
    Whether to perform SSL handshake on socket connect (see stdlib ssl module's)
    """


if sys.version_info >= (2, 7):
    class Ciphers(Setting):
        name = "ciphers"
        section = "SSL"
        cli = ["--ciphers"]
        validator = validate_string
        default = 'TLSv1'
        desc = """\
        Ciphers to use (see stdlib ssl module's)
        """<|MERGE_RESOLUTION|>--- conflicted
+++ resolved
@@ -1022,12 +1022,9 @@
         Set to ``*`` to disable checking of Front-end IPs (useful for setups
         where you don't know in advance the IP address of Front-end, but
         you still trust the environment).
-<<<<<<< HEAD
 
         By default, the value of the ``FORWARDED_ALLOW_IPS`` environment
         variable. If it is not defined, the default is ``"127.0.0.1"``.
-=======
->>>>>>> e59f7ad0
         """
 
 
